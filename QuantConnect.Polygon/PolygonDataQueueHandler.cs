﻿/*
 * QUANTCONNECT.COM - Democratizing Finance, Empowering Individuals.
 * Lean Algorithmic Trading Engine v2.0. Copyright 2014 QuantConnect Corporation.
 *
 * Licensed under the Apache License, Version 2.0 (the "License");
 * you may not use this file except in compliance with the License.
 * You may obtain a copy of the License at http://www.apache.org/licenses/LICENSE-2.0
 *
 * Unless required by applicable law or agreed to in writing, software
 * distributed under the License is distributed on an "AS IS" BASIS,
 * WITHOUT WARRANTIES OR CONDITIONS OF ANY KIND, either express or implied.
 * See the License for the specific language governing permissions and
 * limitations under the License.
*/

using Newtonsoft.Json.Linq;
using NodaTime;
using QuantConnect.Configuration;
using QuantConnect.Data;
using QuantConnect.Data.Market;
using QuantConnect.Interfaces;
using QuantConnect.Logging;
using QuantConnect.Packets;
using QuantConnect.Securities;
using QuantConnect.Util;
using System.Collections.ObjectModel;
using static QuantConnect.Brokerages.WebSocketClientWrapper;

namespace QuantConnect.Polygon
{
    /// <summary>
    /// Polygon.io implementation of <see cref="IDataQueueHandler"/> and <see cref="IHistoryProvider"/>
    /// </summary>
    public partial class PolygonDataQueueHandler : IDataQueueHandler, IDataQueueUniverseProvider
    {
        private int _maximumWebSocketConnections;
        private int _maximumOptionsSubscriptionsPerWebSocket;
        private string _apiKey;

        private readonly ReadOnlyCollection<SecurityType> _supportedSecurityTypes = Array.AsReadOnly(new[] { SecurityType.Option });

        private readonly PolygonAggregationManager _dataAggregator = new();

        protected readonly PolygonSubscriptionManager _subscriptionManager;

        private readonly PolygonSymbolMapper _symbolMapper = new();
        private readonly MarketHoursDatabase _marketHoursDatabase = MarketHoursDatabase.FromDataFolder();
        private readonly Dictionary<Symbol, DateTimeZone> _symbolExchangeTimeZones = new();

        private readonly ManualResetEvent _successfulAuthenticationEvent = new(false);
        private readonly ManualResetEvent _failedAuthenticationEvent = new(false);
        private readonly ManualResetEvent _subscribedEvent = new(false);

<<<<<<< HEAD
        private IOptionChainProvider _optionChainProvider;

        private bool _isInitialized;

=======
>>>>>>> d1d4169b
        private bool _disposed;

        protected virtual ITimeProvider TimeProvider => RealTimeProvider.Instance;

        /// <summary>
        /// Creates and initializes a new instance of the <see cref="PolygonDataQueueHandler"/> class
        /// </summary>
        public PolygonDataQueueHandler()
            : this(Config.Get("polygon-api-key"),
                Config.GetInt("polygon-max-websocket-connections", 5),
                Config.GetInt("polygon-max-options-subscriptions-per-websocket", 1000))
        {
        }

        /// <summary>
        /// Creates and initializes a new instance of the <see cref="PolygonDataQueueHandler"/> class
        /// </summary>
        /// <param name="apiKey">The Polygon API key for authentication</param>
        /// <param name="streamingEnabled">
        /// Whether this handle will be used for streaming data.
        /// If false, the handler is supposed to be used as a history provider only.
        /// </param>
        public PolygonDataQueueHandler(string apiKey, bool streamingEnabled = true)
            : this(apiKey,
                Config.GetInt("polygon-max-websocket-connections", 5),
                Config.GetInt("polygon-max-options-subscriptions-per-websocket", 1000),
                streamingEnabled)
        {
        }

        /// <summary>
        /// Creates and initializes a new instance of the <see cref="PolygonDataQueueHandler"/> class
        /// </summary>
        /// <param name="apiKey">The Polygon.io API key for authentication</param>
        /// <param name="maximumWebSocketConnections">The maximum websocket connections allowed</param>
        /// <param name="maximumSubscriptionsPerWebSocket">The maximum number of subscriptions allowed per websocket</param>
        /// <param name="streamingEnabled">
        /// Whether this handle will be used for streaming data.
        /// If false, the handler is supposed to be used as a history provider only.
        /// </param>
        public PolygonDataQueueHandler(string apiKey, int maximumWebSocketConnections, int maximumOptionsSubscriptionsPerWebSocket,
            bool streamingEnabled = true)
        {
            _apiKey = apiKey;
            _maximumWebSocketConnections = Math.Min(maximumWebSocketConnections, 5);
            _maximumOptionsSubscriptionsPerWebSocket = Math.Min(maximumOptionsSubscriptionsPerWebSocket, 1000);

            if (streamingEnabled)
            {
                _subscriptionManager = new PolygonSubscriptionManager(
                        _maximumWebSocketConnections,
                    new Dictionary<SecurityType, int>()
                    {
                        { SecurityType.Option, _maximumOptionsSubscriptionsPerWebSocket }
                    },
                    (symbol) =>
                        {
                            var webSocket = new PolygonWebSocketClientWrapper(_apiKey, _symbolMapper, symbol.SecurityType, null);
                            return webSocket;
                        },
                        (webSocket, symbol) =>
                        {
                            ((PolygonWebSocketClientWrapper)webSocket).Subscribe(symbol, TickType.Trade);
                            return true;
                        },
                        (webSocket, symbol) =>
                        {
                            ((PolygonWebSocketClientWrapper)webSocket).Unsubscribe(symbol, TickType.Trade);
                            return true;
                        },
                        (webSocketMessage) =>
                        {
                            var e = (TextMessage)webSocketMessage.Data;
                            OnMessage(e.Message);
                        },
                        TimeSpan.Zero);
                }
            }

<<<<<<< HEAD
            _optionChainProvider = Composer.Instance.GetPart<IOptionChainProvider>();

            _isInitialized = true;
        }

=======
>>>>>>> d1d4169b
        #region IDataQueueHandler implementation

        /// <summary>
        /// Returns whether the data provider is connected
        /// </summary>
        /// <returns>True if the data provider is connected</returns>
        public bool IsConnected => _subscriptionManager.IsConnected;

        /// <summary>
        /// Sets the job we're subscribing for
        /// </summary>
        /// <param name="job">Job we're subscribing for</param>
        public void SetJob(LiveNodePacket job)
        {
            }

        /// <summary>
        /// Subscribe to the specified configuration
        /// </summary>
        /// <param name="dataConfig">defines the parameters to subscribe to a data feed</param>
        /// <param name="newDataAvailableHandler">handler to be fired on new data available</param>
        /// <returns>The new enumerator for this subscription request</returns>
        public IEnumerator<BaseData> Subscribe(SubscriptionDataConfig dataConfig, EventHandler newDataAvailableHandler)
        {
            if (!CanSubscribe(dataConfig.Symbol))
            {
                return null;
            }

            if (dataConfig.SecurityType == SecurityType.Option && dataConfig.Resolution != Resolution.Minute)
            {
                throw new ArgumentException($@"Polygon data queue handler does not support {dataConfig.Resolution
                    } resolution options subscriptions. Only {Resolution.Minute} resolution is supported for options.");
            }

            var enumerator = _dataAggregator.Add(dataConfig, newDataAvailableHandler);

            // On first subscription per websocket, authentication is performed.
            // Let's make sure authentication is successful:
            _successfulAuthenticationEvent.Reset();
            _failedAuthenticationEvent.Reset();
            _subscribedEvent.Reset();

            // Subscribe
            _subscriptionManager.Subscribe(dataConfig);

            var events = new WaitHandle[] { _failedAuthenticationEvent, _successfulAuthenticationEvent, _subscribedEvent };
            var triggeredEventIndex = WaitHandle.WaitAny(events, TimeSpan.FromMinutes(2));
            if (triggeredEventIndex == WaitHandle.WaitTimeout)
            {
                throw new TimeoutException("Timeout waiting for websocket to connect.");
            }
            // Authentication failed
            else if (triggeredEventIndex == 0)
            {
                throw new PolygonFailedAuthenticationException("Polygon WebSocket authentication failed");
            }
            // On successful authentication or subscription, we just continue

            return enumerator;
        }

        /// <summary>
        /// Removes the specified configuration
        /// </summary>
        /// <param name="dataConfig">Subscription config to be removed</param>
        public void Unsubscribe(SubscriptionDataConfig dataConfig)
        {
            _subscriptionManager.Unsubscribe(dataConfig);
            _dataAggregator.Remove(dataConfig);
        }

        #endregion

        #region IDataQueueUniverseProvider

        /// <summary>
        /// Method returns a collection of symbols that are available at the broker.
        /// </summary>
        /// <param name="symbol">Symbol to search option chain for</param>
        /// <param name="includeExpired">Include expired contracts</param>
        /// <param name="securityCurrency">Expected security currency(if any)</param>
        /// <returns>Future/Option chain associated with the Symbol provided</returns>
        public IEnumerable<Symbol> LookupSymbols(Symbol symbol, bool includeExpired, string securityCurrency = null)
        {
            if (_optionChainProvider == null)
            {
                return Enumerable.Empty<Symbol>();
            }

            if (symbol.SecurityType != SecurityType.Option)
            {
                throw new ArgumentException($"Unsupported security type {symbol.SecurityType}");
            }

            Log.Trace($"PolygonDataQueueHandler.LookupSymbols(): Requesting symbol list for {symbol}");

            var symbols = _optionChainProvider.GetOptionContractList(symbol, TimeProvider.GetUtcNow().Date).ToList();

            // Try to remove options contracts that have expired
            if (!includeExpired)
            {
                var removedSymbols = new List<Symbol>();
                symbols.RemoveAll(x =>
                {
                    var expired = x.ID.Date < GetTickTime(x, TimeProvider.GetUtcNow()).Date;
                    if (expired)
                    {
                        removedSymbols.Add(x);
                    }
                    return expired;
                });

                if (removedSymbols.Count > 0)
                {
                    Log.Trace($@"PolygonDataQueueHandler.LookupSymbols(): Removed contract(s) for having expiry in the past: {
                        string.Join(",", removedSymbols.Select(x => x.Value))}");
                }
            }

            Log.Trace($"PolygonDataQueueHandler.LookupSymbols(): Returning {symbols.Count} contract(s) for {symbol}");

            return symbols;
        }

        /// <summary>
        /// Returns whether selection can take place or not.
        /// </summary>
        /// <returns>True if selection can take place</returns>
        public bool CanPerformSelection()
        {
            return IsConnected;
        }

        #endregion

        #region IDisposable implementation

        protected virtual void Dispose(bool disposing)
        {
            if (!_disposed)
            {
                _subscriptionManager?.DisposeSafely();
                _dataAggregator.DisposeSafely();
                HistoryRateLimiter.DisposeSafely();

                _disposed = true;
            }
        }

        public void Dispose()
        {
            Dispose(true);
            GC.SuppressFinalize(this);
        }

        ~PolygonDataQueueHandler()
        {
            Dispose(disposing: false);
        }

        #endregion

        /// <summary>
        /// Handles Polygon.io websocket messages
        /// </summary>
        private void OnMessage(string message)
        {
            foreach (var parsedMessage in JArray.Parse(message))
            {
                var eventType = parsedMessage["ev"].ToString();

                switch (eventType)
                {
                    case "AM":
                        ProcessOptionAggregate(parsedMessage.ToObject<AggregateMessage>());
                        break;

                    case "status":
                        ProcessStatusMessage(parsedMessage);
                        break;

                    default:
                        break;
                }
            }
        }

        /// <summary>
        /// Processes an option aggregate event message handling the incoming bar
        /// </summary>
        private void ProcessOptionAggregate(AggregateMessage aggregate)
        {
            var symbol = _symbolMapper.GetLeanOptionSymbol(aggregate.Symbol);
            var time = GetTickTime(symbol, aggregate.StartingTickTimestamp);
            var period = TimeSpan.FromMilliseconds(aggregate.EndingTickTimestamp - aggregate.StartingTickTimestamp);
            var bar = new TradeBar(time, symbol, aggregate.Open, aggregate.High, aggregate.Low, aggregate.Close, aggregate.Volume, period);

            _dataAggregator.Update(bar);
        }

        /// <summary>
        /// Processes status message
        /// </summary>
        private void ProcessStatusMessage(JToken jStatusMessage)
        {
            var jstatus = jStatusMessage["status"];
            if (jstatus != null && jstatus.Type == JTokenType.String)
            {
                var status = jstatus.ToString();
                if (status.Contains("auth_failed", StringComparison.InvariantCultureIgnoreCase))
                {
                    var errorMessage = jStatusMessage["message"]?.ToString() ?? string.Empty;
                    Log.Error($"PolygonDataQueueHandler(): authentication failed: '{errorMessage}'.");
                    _failedAuthenticationEvent.Set();
                }
                else if (status.Contains("auth_success", StringComparison.InvariantCultureIgnoreCase))
                {
                    Log.Trace($"PolygonDataQueueHandler(): successful authentication.");
                    _successfulAuthenticationEvent.Set();
                }
                else if (status.Contains("success", StringComparison.InvariantCultureIgnoreCase))
                {
                    var statusMessage = jStatusMessage["message"]?.ToString() ?? string.Empty;
                    if (statusMessage.Contains("subscribed to", StringComparison.InvariantCultureIgnoreCase))
                    {
                        _subscribedEvent.Set();
                    }
                }
            }
        }

        /// <summary>
        /// Converts the given UTC timestamp into the symbol security exchange time zone
        /// </summary>
        private DateTime GetTickTime(Symbol symbol, long timestamp)
        {
            var utcTime = Time.UnixMillisecondTimeStampToDateTime(timestamp);

            return GetTickTime(symbol, utcTime);
        }

        /// <summary>
        /// Converts the given UTC time into the symbol security exchange time zone
        /// </summary>
        private DateTime GetTickTime(Symbol symbol, DateTime utcTime)
        {
            if (!_symbolExchangeTimeZones.TryGetValue(symbol, out var exchangeTimeZone))
            {
                // read the exchange time zone from market-hours-database
                if (_marketHoursDatabase.TryGetEntry(symbol.ID.Market, symbol, symbol.SecurityType, out var entry))
                {
                    exchangeTimeZone = entry.ExchangeHours.TimeZone;
                }
                // If there is no entry for the given Symbol, default to New York
                else
                {
                    exchangeTimeZone = TimeZones.NewYork;
                }

                _symbolExchangeTimeZones.Add(symbol, exchangeTimeZone);
            }

            return utcTime.ConvertFromUtc(exchangeTimeZone);
        }

        /// <summary>
        /// Determines whether or not the specified symbol can be subscribed to
        /// </summary>
        private static bool CanSubscribe(Symbol symbol)
        {
            var securityType = symbol.ID.SecurityType;

            // Only options are supported for now
            return symbol.Value.IndexOfInvariant("universe", true) == -1 && securityType == SecurityType.Option;
        }
    }
}<|MERGE_RESOLUTION|>--- conflicted
+++ resolved
@@ -51,13 +51,8 @@
         private readonly ManualResetEvent _failedAuthenticationEvent = new(false);
         private readonly ManualResetEvent _subscribedEvent = new(false);
 
-<<<<<<< HEAD
         private IOptionChainProvider _optionChainProvider;
 
-        private bool _isInitialized;
-
-=======
->>>>>>> d1d4169b
         private bool _disposed;
 
         protected virtual ITimeProvider TimeProvider => RealTimeProvider.Instance;
@@ -134,17 +129,11 @@
                             OnMessage(e.Message);
                         },
                         TimeSpan.Zero);
-                }
-            }
-
-<<<<<<< HEAD
+            }
+
             _optionChainProvider = Composer.Instance.GetPart<IOptionChainProvider>();
-
-            _isInitialized = true;
-        }
-
-=======
->>>>>>> d1d4169b
+        }
+
         #region IDataQueueHandler implementation
 
         /// <summary>
